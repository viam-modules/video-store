package videostore

/*
#include "utils.h"
#include <libavutil/error.h>
#include <libavutil/opt.h>
#include <libavcodec/avcodec.h>
#include <libavformat/avformat.h>
#include <libavcodec/avcodec.h>
*/
import "C"

import (
	"errors"
	"fmt"
	"os"
	"path/filepath"
	"sort"
	"strconv"
	"strings"
	"time"
	"unsafe"

	"go.viam.com/rdk/logging"
)

// SetLibAVLogLevel sets the libav log level.
// this is global for the entire OS process.
// valid inputs are "info", "warn", "error", "debug"
// https://www.ffmpeg.org/doxygen/2.5/group__lavu__log__constants.html
func SetLibAVLogLevel(level string) {
	ffmpegLogLevel(lookupLogID(level))
}

type codecType int

const (
	// CodecUnknown represents an unknown codec type.
	codecUnknown codecType = iota
	// CodecH264 represents the H.264 codec type.
	codecH264
	// CodecH265 represents the H.265 codec type.
	codecH265
)

// videoInfo in Go, corresponding to the C VideoInfo struct
type videoInfo struct {
	duration time.Duration
	width    int
	height   int
	codec    string
}

type fileWithDate struct {
	name      string
	startTime time.Time
}

// ConcatFileEntry represents an entry in an FFmpeg concat demuxer file
type concatFileEntry struct {
	filePath string
	inpoint  *float64 // Optional start time trim point
	outpoint *float64 // Optional end time trim point
}

// String returns the FFmpeg concat demuxer compatible string representation
func (e concatFileEntry) string() []string {
	var lines []string
	lines = append(lines, fmt.Sprintf("file '%s'", e.filePath))
	if e.inpoint != nil {
		lines = append(lines, fmt.Sprintf("inpoint %.2f", *e.inpoint))
	}
	if e.outpoint != nil {
		lines = append(lines, fmt.Sprintf("outpoint %.2f", *e.outpoint))
	}
	return lines
}

// fromCVideoInfo converts a C.VideoInfo struct to a Go videoInfo struct
func fromCVideoInfo(cinfo C.video_store_video_info) videoInfo {
	return videoInfo{
		// FFmpeg stores AVFormatContext->duration in AV_TIME_BASE units (1,000,000 ticks per second),
		// so it effectively represents microseconds.
		duration: time.Duration(cinfo.duration) * time.Microsecond,
		width:    int(cinfo.width),
		height:   int(cinfo.height),
		codec:    C.GoString(&cinfo.codec[0]),
	}
}

func (c codecType) String() string {
	switch c {
	case codecH264:
		return "h264"
	case codecH265:
		return "h265"
	default:
		return "unknown"
	}
}

func parseCodecType(codec string) codecType {
	switch codec {
	case "h264":
		return codecH264
	case "h265":
		return codecH265
	default:
		return codecUnknown
	}
}

// ffmpegError returns a string representation of the ffmpeg error code.
func ffmpegError(ret C.int) string {
	const errbufSize = 256
	var errbuf [errbufSize]C.char
	C.av_strerror(ret, &errbuf[0], errbufSize)
	if errbuf[0] == 0 {
		return "unknown ffmpeg error"
	}
	return C.GoString(&errbuf[0])
}

// ffmpegLogLevel sets the log level for ffmpeg logger.
func ffmpegLogLevel(loglevel C.int) {
	C.av_log_set_level(loglevel)
}

// SetFFmpegLogCallback sets the custom log callback for ffmpeg.
func SetFFmpegLogCallback() {
	C.video_store_set_custom_av_log_callback()
}

// lookupLogID returns the log ID for the provided log level.
func lookupLogID(level string) C.int {
	switch level {
	case "error":
		return C.AV_LOG_ERROR
	case "warn":
		return C.AV_LOG_WARNING
	case "info":
		return C.AV_LOG_INFO
	case "debug":
		return C.AV_LOG_DEBUG
	default:
		return C.AV_LOG_INFO
	}
}

// createDir creates a directory at the provided path if it does not exist.
func createDir(path string) error {
	const dirPermissions = 0o755
	if _, err := os.Stat(path); os.IsNotExist(err) {
		err := os.MkdirAll(path, dirPermissions)
		if err != nil {
			return err
		}
	}
	return nil
}

// readVideoFile takes in a path to mp4 file and returns bytes of the file.
func readVideoFile(path string) ([]byte, error) {
	data, err := os.ReadFile(path)
	if err != nil {
		return nil, err
	}
	return data, nil
}

// getDirectorySize returns the size of a directory in bytes.
func getDirectorySize(path string) (int64, error) {
	var size int64
	err := filepath.Walk(path, func(_ string, info os.FileInfo, err error) error {
		if err != nil {
			return err
		}
		if !info.IsDir() {
			size += info.Size()
		}
		return nil
	})
	if err != nil {
		return 0, err
	}
	return size, err
}

// getFileSize returns the size of a file in bytes.
func getFileSize(path string) (int64, error) {
	info, err := os.Stat(path)
	if err != nil {
		return 0, err
	}
	return info.Size(), nil
}

// getSortedFiles returns a list of files in the provided directory sorted by creation time.
func getSortedFiles(path string) ([]fileWithDate, error) {
	files, err := os.ReadDir(path)
	if err != nil {
		return nil, err
	}
	var filePaths []string
	for _, file := range files {
		filePaths = append(filePaths, filepath.Join(path, file.Name()))
	}
	return createAndSortFileWithDateList(filePaths), nil
}

// createAndSortFileWithDateList takes a list of file paths, extracts the date from each file name,
// and returns a sorted list of fileWithDate.
func createAndSortFileWithDateList(filePaths []string) []fileWithDate {
	var validFiles []fileWithDate
	for _, filePath := range filePaths {
		date, err := extractDateTimeFromFilename(filePath)
		if err == nil {
			dateUTC := date.UTC()
			validFiles = append(validFiles, fileWithDate{name: filePath, startTime: dateUTC})
		}
	}
	sortFilesByDate(validFiles)
	return validFiles
}

// sortFilesByDate sorts a slice of fileWithDate by their date field.
func sortFilesByDate(files []fileWithDate) {
	sort.Slice(files, func(i, j int) bool {
		return files[i].startTime.Before(files[j].startTime)
	})
}

// extractDateTimeFromFilename extracts the date and time from the filename.
// Returns time in the inputted timezone.
func extractDateTimeFromFilename(filePath string) (time.Time, error) {
	baseName := filepath.Base(filePath)
	nameWithoutExt := strings.TrimSuffix(baseName, filepath.Ext(baseName))

	// Unix timestamp case - keep in UTC
	if timestamp, err := strconv.ParseInt(nameWithoutExt, 10, 64); err == nil {
		return time.Unix(timestamp, 0), nil
	}

	// Datetime format case - keep in local time
	return ParseDateTimeString(nameWithoutExt)
}

// ParseDateTimeString parses a datetime string in our format (2006-01-02_15-04-05)
// and returns it in local time.
func ParseDateTimeString(datetime string) (time.Time, error) {
	//nolint:gosmopolitan // datetime format timestamps must be parsed into local time
	return time.ParseInLocation(TimeFormat, datetime, time.Local)
}

// matchStorageToRange identifies video files that overlap with the requested time range (start to end)
// and returns them as FFmpeg concat demuxer entries with appropriate trim points.
//
// The function optimizes processing by:
// 1. Finding the subset of files that could potentially overlap with the time range
// 2. Checking for actual overlap between each file and the requested time range
// 3. Calculating inpoint/outpoint trim values when a file partially overlaps
// 4. Ensuring all matched files have consistent video parameters (width/height/codec)
//
// The input files must be sorted by start time, and the function assumes video segments
// don't overlap in time.
func matchStorageToRange(files []fileWithDate, start, end time.Time, logger logging.Logger) []concatFileEntry {
	var entries []concatFileEntry
	// Cache of the first matched video file's width, height, and codec
	// to ensure every video in the matched files set have the same params.
	var firstSeenVideoInfo videoInfo
	// Find the first and last file that could potentially overlap with the query time range.
	firstFileIndex := -1
	lastFileIndex := len(files)
	for i, file := range files {
		if file.startTime.After(start) && firstFileIndex == -1 {
			firstFileIndex = i - 1
		}
		if file.startTime.After(end) {
			lastFileIndex = i
			break
		}
	}
	logger.Debugf("firstFileIndex: %d, lastFileIndex: %d", firstFileIndex, lastFileIndex)
	if firstFileIndex == -1 {
		firstFileIndex = len(files) - 1
	}
	for _, file := range files[firstFileIndex:lastFileIndex] {
		videoFileInfo, err := getVideoInfo(file.name)
		if err != nil {
			logger.Debugf("failed to get video duration for file: %s, error: %v", file.name, err)
			continue
		}
		fileEndTime := file.startTime.Add(videoFileInfo.duration)
		// Check if the segment file's time range intersects
		// with the match request time range [start, end)
		if file.startTime.Before(end) && fileEndTime.After(start) {
			// If the first video file in the matched set, cache the width, height, and codec
			cacheFirstVid(&firstSeenVideoInfo, videoFileInfo)
			if firstSeenVideoInfo.width != videoFileInfo.width ||
				firstSeenVideoInfo.height != videoFileInfo.height ||
				firstSeenVideoInfo.codec != videoFileInfo.codec {
				logger.Warnf(
					"Skipping file %s. Expected (width=%d, height=%d, codec=%s), got (width=%d, height=%d, codec=%s)",
					file.name,
					firstSeenVideoInfo.width, firstSeenVideoInfo.height, firstSeenVideoInfo.codec,
					videoFileInfo.width, videoFileInfo.height, videoFileInfo.codec,
				)
				continue
			}
			logger.Debugf("Matched file %s", file.name)
			entry := concatFileEntry{filePath: file.name}
			// Calculate inpoint if the file starts before the 'start' time and overlaps
			if file.startTime.Before(start) {
				inpoint := start.Sub(file.startTime).Seconds()
				entry.inpoint = &inpoint
			}
			// Calculate outpoint if the file ends after the 'end' time
			if fileEndTime.After(end) {
				outpoint := end.Sub(file.startTime).Seconds()
				entry.outpoint = &outpoint
			}
			entries = append(entries, entry)
		}
	}

	return entries
}

// cacheFirstVid caches the first video file's width, height, and codec.
func cacheFirstVid(first *videoInfo, current videoInfo) {
	if first.width == 0 {
		first.width = current.width
	}
	if first.height == 0 {
		first.height = current.height
	}
	if first.codec == "" {
		first.codec = current.codec
	}
}

<<<<<<< HEAD
// generateOutputFilePath generates the output filename for the video file.
// The filename timestamp is formatted in local time.
func generateOutputFilePath(prefix string, timestamp time.Time, metadata, dir string) string {
	// Format timestamp in local time for user-friendly filenames
	//nolint:gosmopolitan // datetime format timestamps must be parsed into local time for outputs.
	// We do not rely on localtime strftime for actual segments. They are stored in Unix UTC time.
	localTime := timestamp.In(time.Local)
	filename := localTime.Format(TimeFormat)

	if prefix != "" {
		filename = fmt.Sprintf("%s_%s", prefix, filename)
=======
// generateOutputFilename generates the output filename for the video file.
func generateOutputFilePath(camName, fromStr, metadata, path string) string {
	var outputFilename string
	if metadata == "" {
		outputFilename = fmt.Sprintf("%s_%s.%s", camName, fromStr, videoFormat)
	} else {
		outputFilename = fmt.Sprintf("%s_%s_%s.%s", camName, fromStr, metadata, videoFormat)
>>>>>>> d57bad0d
	}
	if metadata != "" {
		filename = fmt.Sprintf("%s_%s", filename, metadata)
	}

	return filepath.Join(dir, filename+".mp4")
}

// validateTimeRange validates the start and end time range against storage files.
// Extracts the start timestamp of the oldest file and the start of the most recent file.
// Since the most recent segment file is still being written to by the segmenter
// we do not want to include it in the time range.
// func validateTimeRange(files []string, start, end time.Time) error {
func validateTimeRange(files []fileWithDate, start, end time.Time) error {
	if len(files) == 0 {
		return errors.New("no storage files found")
	}
	oldestFileStart := files[0].startTime
	newestFileStart := files[len(files)-1].startTime
	if start.Before(oldestFileStart) || end.After(newestFileStart) {
		return errors.New("time range is outside of storage range")
	}
	return nil
}

// getVideoInfo calls the C function get_video_info to retrieve
// duration, width, height, and codec of a video file.
func getVideoInfo(filePath string) (videoInfo, error) {
	cFilePath := C.CString(filePath)
	defer C.free(unsafe.Pointer(cFilePath))
	var cinfo C.video_store_video_info
	ret := C.video_store_get_video_info(&cinfo, cFilePath)
	switch ret {
	case C.VIDEO_STORE_VIDEO_INFO_RESP_OK:
		return fromCVideoInfo(cinfo), nil
	case C.VIDEO_STORE_VIDEO_INFO_RESP_ERROR:
		return videoInfo{}, fmt.Errorf("video_store_get_video_info failed for file: %s", filePath)
	default:
		return videoInfo{}, fmt.Errorf("video_store_get_video_info failed for file: %s with error: %s",
			filePath, ffmpegError(ret))
	}
}<|MERGE_RESOLUTION|>--- conflicted
+++ resolved
@@ -339,7 +339,6 @@
 	}
 }
 
-<<<<<<< HEAD
 // generateOutputFilePath generates the output filename for the video file.
 // The filename timestamp is formatted in local time.
 func generateOutputFilePath(prefix string, timestamp time.Time, metadata, dir string) string {
@@ -351,15 +350,6 @@
 
 	if prefix != "" {
 		filename = fmt.Sprintf("%s_%s", prefix, filename)
-=======
-// generateOutputFilename generates the output filename for the video file.
-func generateOutputFilePath(camName, fromStr, metadata, path string) string {
-	var outputFilename string
-	if metadata == "" {
-		outputFilename = fmt.Sprintf("%s_%s.%s", camName, fromStr, videoFormat)
-	} else {
-		outputFilename = fmt.Sprintf("%s_%s_%s.%s", camName, fromStr, metadata, videoFormat)
->>>>>>> d57bad0d
 	}
 	if metadata != "" {
 		filename = fmt.Sprintf("%s_%s", filename, metadata)
