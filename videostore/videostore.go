--- conflicted
+++ resolved
@@ -21,36 +21,17 @@
 var Model = resource.ModelNamespace("viam").WithFamily("video").WithModel("storage")
 
 const (
-<<<<<<< HEAD
-	// Default values for the video storage camera component.
-	defaultFramerate      = 20 // frames per second
-	defaultSegmentSeconds = 30 // seconds
-	defaultVideoBitrate   = 1000000
-	defaultVideoPreset    = "medium"
-	defaultVideoFormat    = "mp4"
-	defaultUploadPath     = ".viam/capture/video-upload"
-	defaultStoragePath    = ".viam/video-storage"
-	defaultLogLevel       = "error"
+	// Constant values for the video storage camera component.
+	segmentSeconds = 30 // seconds
+	videoFormat    = "mp4"
 
 	deleterInterval       = 1  // minutes
 	retryInterval         = 1  // seconds
 	asyncTimeout          = 60 // seconds
-	numFetchFrameAttempts = 3  // iterations
 	tempPath              = "/tmp"
 
-	mimeTypeYUYV = "image/yuyv422"
 	// TimeFormat is how we format the timestamp in output filenames and do commands.
 	TimeFormat = "2006-01-02_15-04-05"
-=======
-	// Constant values for the video storage camera component.
-	segmentSeconds = 30 // seconds
-	videoFormat    = "mp4"
-
-	deleterInterval = 1  // minutes
-	retryInterval   = 1  // seconds
-	asyncTimeout    = 60 // seconds
-	tempPath        = "/tmp"
->>>>>>> d57bad0d
 )
 
 var presets = map[string]struct{}{
